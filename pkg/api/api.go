// Package api contains an API client and types for cross-service communication.
package api

import (
	"fmt"
	"time"

	"github.com/sourcegraph/go-lsp/lspext"
	xlang_lspext "github.com/sourcegraph/sourcegraph/xlang/lspext"
)

// RepoID is the unique identifier for a repository.
type RepoID int32

// RepoName is the name of a repository, consisting of one or more "/"-separated path components.
//
// Previously, this was called RepoURI.
type RepoName string

// CommitID is the 40-character SHA-1 hash for a Git commit.
type CommitID string

// Repo represents a source code repository.
type Repo struct {
	// ID is the unique numeric ID for this repository on Sourcegraph.
	ID RepoID

	// ExternalRepo identifies this repository by its ID on the external service where it resides (and the external
	// service itself).
	ExternalRepo *ExternalRepoSpec

	// Name is the name of the repository (such as "github.com/user/repo").
	Name RepoName
	// Enabled is whether the repository is enabled. Disabled repositories are
	// not accessible by users (except site admins).
	Enabled bool
	// IndexedRevision is the revision that the cross-repo code intelligence index is currently
	// based on. It is only used by the indexer to determine if reindexing is necessary. Setting it
	// to nil/null will cause the indexer to reindex the next time it gets triggered for this
	// repository.
	IndexedRevision *CommitID
	// FreezeIndexedRevision, when true, tells the indexer not to
	// update the indexed revision if it is already set. This is a
	// kludge that lets us freeze the indexed repository revision for
	// specific deployments
	FreezeIndexedRevision bool
}

func (Repo) Fork() bool {
	// TODO(sqs): update callers
	return false
}

// InsertRepoOp represents an operation to insert a repository.
type InsertRepoOp struct {
	Name         RepoName
	Description  string
	Fork         bool
	Archived     bool
	Enabled      bool
	ExternalRepo *ExternalRepoSpec
}

// ExternalRepoSpec specifies a repository on an external service (such as GitHub or GitLab).
type ExternalRepoSpec struct {
	// ID is the repository's ID on the external service. Its value is opaque except to the repo-updater.
	//
	// For GitHub, this is the GitHub GraphQL API's node ID for the repository.
	ID string

	// ServiceType is the type of external service. Its value is opaque except to the repo-updater.
	//
	// Example: "github", "gitlab", etc.
	ServiceType string

	// ServiceID is the particular instance of the external service where this repository resides. Its value is
	// opaque but typically consists of the canonical base URL to the service.
	//
	// Implementations must take care to normalize this URL. For example, if different GitHub.com repository code
	// paths used slightly different values here (such as "https://github.com/" and "https://github.com", note the
	// lack of trailing slash), then the same logical repository would be incorrectly treated as multiple distinct
	// repositories depending on the code path that provided its ServiceID value.
	//
	// Example: "https://github.com/", "https://github-enterprise.example.com/"
	ServiceID string
}

// Equal returns true if r is equal to s.
func (r *ExternalRepoSpec) Equal(s *ExternalRepoSpec) bool {
	if r == s { // handles the case when r and s are both nil
		return true
	}
	if s == nil || r == nil {
		return false
	}
	return r.ID == s.ID && r.ServiceType == s.ServiceType && r.ServiceID == s.ServiceID
}

func (r *ExternalRepoSpec) String() string {
	return fmt.Sprintf("ExternalRepoSpec{%s %s %s}", r.ServiceID, r.ServiceType, r.ID)
}

type DependencyReferences struct {
	References []*DependencyReference
	Location   lspext.SymbolLocationInformation
}

// DependencyReference effectively says that RepoID has made a reference to a
// dependency.
type DependencyReference struct {
	Language string                 // the programming language of the dependency
	DepData  map[string]interface{} // includes additional information about the dependency, e.g. whether or not it is vendored for Go
	RepoID                          // the repository who made the reference to the dependency.
	Hints    map[string]interface{} // hints which should be passed to workspace/xreferences in order to more quickly find the definition.
}

func (d *DependencyReference) String() string {
	return fmt.Sprintf("DependencyReference{DepData: %v, RepoID: %v, Hints: %v}", d.DepData, d.RepoID, d.Hints)
}

// PackageInfo is the metadata of a build-system- or
// package-manager-level package that is defined by the repository
// identified by the value of the RepoID field.
type PackageInfo struct {
	// RepoID is the id of the repository that defines the package
	RepoID

	// Lang is the programming language of the package
	Lang string

	// Pkg is the package metadata
	Pkg map[string]interface{}

	// Dependencies describes the package's dependencies.
	//
	// NOTE: This field is only set when listing packages directly from the language
	// server. It may not be set when retrieving persisted package information; in that
	// case, you need to separately query for the dependencies.
	Dependencies []xlang_lspext.DependencyReference
}

// ListPackagesOp specifies a Pkgs.ListPackages operation
type ListPackagesOp struct {
	// Lang, if non-empty, is the language to which to restrict the list operation.
	Lang string

	// RepoID, if non-zero, is the repository to which the set of
	// returned packages should be restricted.
	RepoID

	// PkgQuery is the JSON containment query. It matches all packages
	// that have the same values for keys defined in PkgQuery.
	PkgQuery map[string]interface{}

	// Limit is the maximum size of the returned package list.
	Limit int
}

// A SettingsSubject is something that can have settings. Exactly 1 field must be nonzero.
type SettingsSubject struct {
	Site bool   // whether this is for global settings
	Org  *int32 // the org's ID
	User *int32 // the user's ID
}

func (s SettingsSubject) String() string {
	switch {
	case s.Site:
		return "site"
	case s.Org != nil:
		return fmt.Sprintf("org %d", *s.Org)
	case s.User != nil:
		return fmt.Sprintf("user %d", *s.User)
	default:
		return "unknown settings subject"
	}
}

// Settings contains settings for a subject.
type Settings struct {
<<<<<<< HEAD
	ID           int32                // the unique ID of this settings value
	Subject      ConfigurationSubject // the subject of these settings
	AuthorUserID *int32               // the ID of the user who authored this settings value
	Contents     string               // the raw JSON (with comments and trailing commas allowed)
	CreatedAt    time.Time            // the date when this settings value was created
}

// CoreSiteConfigurationFile contains the contents of a core/site configuration file along with associated metadata.
type CoreSiteConfigurationFile struct {
	ID        int32     // the unique ID of this configuration file
	Contents  string    // the raw JSON file (with comments and trailing commas allowed)
	CreatedAt time.Time // the date when this configuration file was created
	UpdatedAt time.Time // the date when this configuration file was updated
}

// SiteConfigurationFile contains the contents of a site configuration file along with associated metadata.
type SiteConfigurationFile CoreSiteConfigurationFile

// CoreConfigurationFile contains the contents of a core configuration file along with associated metadata.
type CoreConfigurationFile CoreSiteConfigurationFile
=======
	ID           int32           // the unique ID of this settings value
	Subject      SettingsSubject // the subject of these settings
	AuthorUserID *int32          // the ID of the user who authored this settings value
	Contents     string          // the raw JSON (with comments and trailing commas allowed)
	CreatedAt    time.Time       // the date when this settings value was created
}
>>>>>>> bbe26f26
<|MERGE_RESOLUTION|>--- conflicted
+++ resolved
@@ -178,12 +178,11 @@
 
 // Settings contains settings for a subject.
 type Settings struct {
-<<<<<<< HEAD
-	ID           int32                // the unique ID of this settings value
-	Subject      ConfigurationSubject // the subject of these settings
-	AuthorUserID *int32               // the ID of the user who authored this settings value
-	Contents     string               // the raw JSON (with comments and trailing commas allowed)
-	CreatedAt    time.Time            // the date when this settings value was created
+	ID           int32           // the unique ID of this settings value
+	Subject      SettingsSubject // the subject of these settings
+	AuthorUserID *int32          // the ID of the user who authored this settings value
+	Contents     string          // the raw JSON (with comments and trailing commas allowed)
+	CreatedAt    time.Time       // the date when this settings value was created
 }
 
 // CoreSiteConfigurationFile contains the contents of a core/site configuration file along with associated metadata.
@@ -198,12 +197,4 @@
 type SiteConfigurationFile CoreSiteConfigurationFile
 
 // CoreConfigurationFile contains the contents of a core configuration file along with associated metadata.
-type CoreConfigurationFile CoreSiteConfigurationFile
-=======
-	ID           int32           // the unique ID of this settings value
-	Subject      SettingsSubject // the subject of these settings
-	AuthorUserID *int32          // the ID of the user who authored this settings value
-	Contents     string          // the raw JSON (with comments and trailing commas allowed)
-	CreatedAt    time.Time       // the date when this settings value was created
-}
->>>>>>> bbe26f26
+type CoreConfigurationFile CoreSiteConfigurationFile