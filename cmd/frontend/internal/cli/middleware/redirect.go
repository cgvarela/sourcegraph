package middleware

import (
	"errors"
	"net/http"
	"net/url"

	"github.com/sourcegraph/sourcegraph/cmd/frontend/globals"
	"github.com/sourcegraph/sourcegraph/pkg/conf"
	log15 "gopkg.in/inconshreveable/log15.v2"
)

// CanonicalURL is an HTTP middleware that intercepts HTTP requests to URLs not matching the scheme
// (http/https) or host of the `externalURL`. For these intercepted requests, it returns a redirect to
// the same request URI on the canonical `externalURL` scheme and host.
//
// It is intended to force redirects to HTTPS and to avoid confusion by clients that access
// Sourcegraph via a URL other than the canonical one, which may mean the user's requests are
// bypassing authentication or load-balancing.
func CanonicalURL(next http.Handler) http.Handler {
	return http.HandlerFunc(func(w http.ResponseWriter, r *http.Request) {
		conf := conf.Get()

<<<<<<< HEAD
		appURLStr := conf.Core.AppURL
		if appURLStr == "" {
			appURLStr = globals.AppURL.String() // default
=======
		externalURLStr := conf.ExternalURL
		if externalURLStr == "" {
			externalURLStr = globals.ExternalURL.String() // default
>>>>>>> bbe26f26
		}
		externalURL, err := url.Parse(externalURLStr)
		if err == nil && !externalURL.IsAbs() {
			err = errors.New("non-absolute URL")
		}
		if err != nil {
			text := "Misconfigured externalURL value in site configuration."
			log15.Error(text, "invalidValue", externalURLStr, "err", err)
			http.Error(w, text, http.StatusInternalServerError)
			return
		}

		httpToHTTPSRedirect := parseStringOrBool(conf.Core.HttpToHttpsRedirect, "off")
		var requireSchemeMatch bool
		switch httpToHTTPSRedirect {
		case "off":
			// noop
		case "on", "load-balanced":
			requireSchemeMatch = true
		default:
			text := "Misconfigured httpToHttpsRedirect value in site configuration."
			log15.Error(text, "invalidValue", httpToHTTPSRedirect)
			http.Error(w, text, http.StatusInternalServerError)
			return
		}

		if requireSchemeMatch && externalURL.Scheme != "https" {
			// It wouldn't make sense to redirect to HTTPS if the externalURL is not HTTPS.
			text := "Misconfigured externalURL and httpToHttpsRedirect values in site configuration."
			log15.Error(text+" If httpToHttpsRedirect is enabled, the externalURL scheme must be https.", "externalURL", externalURLStr, "httpToHttpsRedirect", httpToHTTPSRedirect)
			http.Error(w, text, http.StatusInternalServerError)
			return
		}

		var canonicalURLRedirect bool
		if conf.ExperimentalFeatures != nil {
			switch conf.ExperimentalFeatures.CanonicalURLRedirect {
			case "enabled", "": // default enabled
				canonicalURLRedirect = true
			case "disabled":
				// noop
			default:
				text := "Misconfigured experimentalFeatures.canonicalURLRedirect values in site configuration."
				log15.Error(text, "invalidValue", conf.ExperimentalFeatures.CanonicalURLRedirect)
				http.Error(w, text, http.StatusInternalServerError)
				return
			}
		}

		requireHostMatch := conf.ExperimentalFeatures != nil && canonicalURLRedirect
		useXForwardedProto := httpToHTTPSRedirect == "load-balanced"
		if reqURL := getRequestURL(r, useXForwardedProto); (requireHostMatch && reqURL.Host != externalURL.Host) || (requireSchemeMatch && !doesSchemeMatch(r, externalURL, useXForwardedProto)) {
			// Redirect.
			dest := externalURL.ResolveReference(&url.URL{Path: reqURL.Path, RawQuery: reqURL.RawQuery, Fragment: reqURL.Fragment})
			http.Redirect(w, r, dest.String(), http.StatusMovedPermanently)
			return
		}

		// No redirect needed.
		next.ServeHTTP(w, r)
	})
}

// doesSchemeMatch returns true if and only if the request matches the external URL scheme.  Because the
// request URL typically has no scheme set, we use http.Request.TLS to determine if the request's
// scheme was "https". If useXForwardedProto is true, then use that while ignoring the scheme of the
// actual request.
func doesSchemeMatch(r *http.Request, externalURL *url.URL, useXForwardedProto bool) bool {
	if useXForwardedProto {
		if v := r.Header.Get("X-Forwarded-Proto"); v != "" {
			return v == externalURL.Scheme
		}
	}
	if externalURL.Scheme == "https" && r.TLS == nil {
		return false
	}
	if externalURL.Scheme == "http" && r.TLS != nil {
		return false
	}
	return true
}

func getRequestURL(r *http.Request, useXForwardedProto bool) *url.URL {
	u := *r.URL // copy
	u.Host = r.Host
	if useXForwardedProto {
		if v := r.Header.Get("X-Forwarded-Proto"); v != "" {
			u.Scheme = v
		}
	}
	return &u
}

// parseStringOrBool converts true to "on", false to "off", and returns strings as-is.
func parseStringOrBool(v interface{}, defaultValue string) string {
	if v == nil {
		return defaultValue
	}
	if s, ok := v.(string); ok {
		return s
	}
	if v.(bool) {
		return "on"
	}
	return "off"
}<|MERGE_RESOLUTION|>--- conflicted
+++ resolved
@@ -21,15 +21,9 @@
 	return http.HandlerFunc(func(w http.ResponseWriter, r *http.Request) {
 		conf := conf.Get()
 
-<<<<<<< HEAD
-		appURLStr := conf.Core.AppURL
-		if appURLStr == "" {
-			appURLStr = globals.AppURL.String() // default
-=======
-		externalURLStr := conf.ExternalURL
+		externalURLStr := conf.Core.ExternalURL
 		if externalURLStr == "" {
 			externalURLStr = globals.ExternalURL.String() // default
->>>>>>> bbe26f26
 		}
 		externalURL, err := url.Parse(externalURLStr)
 		if err == nil && !externalURL.IsAbs() {
