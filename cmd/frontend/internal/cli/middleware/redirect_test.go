package middleware

import (
	"net/http"
	"net/http/httptest"
	"net/url"
	"strconv"
	"strings"
	"testing"

	"github.com/sourcegraph/sourcegraph/pkg/conf"
	"github.com/sourcegraph/sourcegraph/schema"
)

func TestCanonicalURL(t *testing.T) {
	handle := func(t *testing.T, req *http.Request) (redirect string) {
		t.Helper()

		// In most real requests, only the URL's Path and RawQuery are not set. (See
		// (*http.Request).URL docs.)
		req.URL = &url.URL{Path: req.URL.Path, RawQuery: req.URL.RawQuery}

		h := CanonicalURL(http.HandlerFunc(func(w http.ResponseWriter, r *http.Request) {}))
		rr := httptest.NewRecorder()
		h.ServeHTTP(rr, req)
		if rr.Code >= 300 && rr.Code <= 399 {
			return rr.Header().Get("Location")
		}
		if want := http.StatusOK; rr.Code != want {
			t.Errorf("got response code %d, want %d", rr.Code, want)
		}
		return ""
	}

	tests := []struct {
		externalURL          string
		httpToHttpsRedirect  string
		canonicalURLRedirect string

		url             string
		xForwardedProto string

		wantRedirect string
	}{
		{
			externalURL:         "http://example.com",
			httpToHttpsRedirect: "off",
			url:                 "http://example.com/foo",
			wantRedirect:        "",
		},
		{
			externalURL:         "https://example.com",
			httpToHttpsRedirect: "off",
			url:                 "http://example.com/foo",
			wantRedirect:        "",
		},
		{
			externalURL:          "https://example.com",
			httpToHttpsRedirect:  "off",
			canonicalURLRedirect: "enabled",
			url:                  "http://other.example.com/foo",
			wantRedirect:         "https://example.com/foo",
		},
		{
			externalURL:          "http://example.com",
			httpToHttpsRedirect:  "off",
			canonicalURLRedirect: "enabled",
			url:                  "https://other.example.com/foo",
			wantRedirect:         "http://example.com/foo",
		},
		{
			externalURL:          "http://example.com",
			httpToHttpsRedirect:  "off",
			canonicalURLRedirect: "enabled",
			url:                  "http://example.com",
			wantRedirect:         "",
		},
		{
			externalURL:         "https://example.com",
			httpToHttpsRedirect: "off",
			url:                 "https://example.com/foo",
			wantRedirect:        "",
		},

		{
			externalURL:         "https://example.com",
			httpToHttpsRedirect: "on",
			url:                 "http://example.com/foo",
			wantRedirect:        "https://example.com/foo",
		},
		{
			externalURL:         "https://example.com",
			httpToHttpsRedirect: "on",
			url:                 "http://other.example.com/foo",
			wantRedirect:        "https://example.com/foo",
		},
		{
			externalURL:         "https://example.com",
			httpToHttpsRedirect: "on",
			url:                 "http://example.com/foo",
			xForwardedProto:     "https", // not trusted
			wantRedirect:        "https://example.com/foo",
		},
		{
			externalURL:          "https://example.com",
			httpToHttpsRedirect:  "on",
			canonicalURLRedirect: "enabled",
			url:                  "http://other.example.com/foo",
			wantRedirect:         "https://example.com/foo",
		},
		{
			externalURL:         "https://example.com",
			httpToHttpsRedirect: "on",
			url:                 "https://example.com/foo",
			wantRedirect:        "", // no infinite redirect loop
		},

		{
			externalURL:         "https://example.com",
			httpToHttpsRedirect: "load-balanced",
			url:                 "http://example.com/foo",
			xForwardedProto:     "http",
			wantRedirect:        "https://example.com/foo",
		},
		{
			externalURL:         "https://example.com",
			httpToHttpsRedirect: "load-balanced",
			url:                 "http://example.com/foo",
			xForwardedProto:     "https",
			wantRedirect:        "",
		},
		{
			externalURL:         "https://example.com",
			httpToHttpsRedirect: "load-balanced",
			url:                 "https://example.com/foo",
			xForwardedProto:     "http",
			wantRedirect:        "https://example.com/foo",
		},
		{
			externalURL:         "https://example.com",
			httpToHttpsRedirect: "load-balanced",
			url:                 "https://example.com/foo",
			xForwardedProto:     "https",
			wantRedirect:        "",
		},

		{
			externalURL:          "https://example.com",
			httpToHttpsRedirect:  "load-balanced",
			canonicalURLRedirect: "enabled",
			url:                  "http://example.com/foo",
			xForwardedProto:      "http",
			wantRedirect:         "https://example.com/foo",
		},
		{
			externalURL:          "https://example.com",
			httpToHttpsRedirect:  "load-balanced",
			canonicalURLRedirect: "enabled",
			url:                  "http://example.com/foo",
			xForwardedProto:      "https",
			wantRedirect:         "",
		},
		{
			externalURL:          "https://example.com",
			httpToHttpsRedirect:  "load-balanced",
			canonicalURLRedirect: "enabled",
			url:                  "http://other.example.com/foo",
			xForwardedProto:      "https",
			wantRedirect:         "https://example.com/foo",
		},
		{
			externalURL:          "https://example.com",
			httpToHttpsRedirect:  "load-balanced",
			canonicalURLRedirect: "enabled",
			url:                  "https://example.com/foo",
			xForwardedProto:      "http",
			wantRedirect:         "https://example.com/foo",
		},
		{
			externalURL:          "https://example.com",
			httpToHttpsRedirect:  "load-balanced",
			canonicalURLRedirect: "enabled",
			url:                  "https://example.com/foo",
			xForwardedProto:      "https",
			wantRedirect:         "",
		},
	}
	for i, test := range tests {
		t.Run(strconv.Itoa(i), func(t *testing.T) {
<<<<<<< HEAD
			mock := &conf.UnifiedConfiguration{Core: schema.CoreSiteConfiguration{AppURL: test.appURL, HttpToHttpsRedirect: test.httpToHttpsRedirect}}
=======
			mock := &schema.SiteConfiguration{ExternalURL: test.externalURL, HttpToHttpsRedirect: test.httpToHttpsRedirect}
>>>>>>> bbe26f26
			if test.canonicalURLRedirect != "" {
				mock.ExperimentalFeatures = &schema.ExperimentalFeatures{CanonicalURLRedirect: test.canonicalURLRedirect}
			}
			conf.Mock(mock)
			defer conf.Mock(nil)
			req := httptest.NewRequest("GET", test.url, nil)
			req.Header.Set("X-Forwarded-Proto", test.xForwardedProto)
			if redirect := handle(t, req); redirect != test.wantRedirect {
				t.Errorf("got redirect %q, want redirect %q", redirect, test.wantRedirect)
			}
		})
	}

	t.Run("httpToHttpsRedirect invalid value", func(t *testing.T) {
		conf.Mock(&conf.UnifiedConfiguration{Core: schema.CoreSiteConfiguration{HttpToHttpsRedirect: "invalid"}})
		defer conf.Mock(nil)
		h := CanonicalURL(http.HandlerFunc(func(w http.ResponseWriter, r *http.Request) {}))
		req := httptest.NewRequest("GET", "/", nil)
		rr := httptest.NewRecorder()
		h.ServeHTTP(rr, req)
		if want := http.StatusInternalServerError; rr.Code != want {
			t.Errorf("got response code %d, want %d", rr.Code, want)
		}
		if got, want := rr.Body.String(), "Misconfigured httpToHttpsRedirect"; !strings.Contains(got, want) {
			t.Errorf("got %q, want contains %q", got, want)
		}
	})

<<<<<<< HEAD
	t.Run("appURL invalid value", func(t *testing.T) {
		conf.Mock(&conf.UnifiedConfiguration{Core: schema.CoreSiteConfiguration{AppURL: "invalid"}})
=======
	t.Run("externalURL invalid value", func(t *testing.T) {
		conf.Mock(&schema.SiteConfiguration{ExternalURL: "invalid"})
>>>>>>> bbe26f26
		defer conf.Mock(nil)
		h := CanonicalURL(http.HandlerFunc(func(w http.ResponseWriter, r *http.Request) {}))
		req := httptest.NewRequest("GET", "/", nil)
		rr := httptest.NewRecorder()
		h.ServeHTTP(rr, req)
		if want := http.StatusInternalServerError; rr.Code != want {
			t.Errorf("got response code %d, want %d", rr.Code, want)
		}
		if got, want := rr.Body.String(), "Misconfigured externalURL"; !strings.Contains(got, want) {
			t.Errorf("got %q, want contains %q", got, want)
		}
	})

	t.Run("experimentalFeatures.canonicalURLRedirect invalid value", func(t *testing.T) {
<<<<<<< HEAD
		conf.Mock(&conf.UnifiedConfiguration{
			SiteConfiguration: schema.SiteConfiguration{ExperimentalFeatures: &schema.ExperimentalFeatures{CanonicalURLRedirect: "invalid"}},
			Core:              schema.CoreSiteConfiguration{AppURL: "http://example.com"},
		})
=======
		conf.Mock(&schema.SiteConfiguration{ExternalURL: "http://example.com", ExperimentalFeatures: &schema.ExperimentalFeatures{CanonicalURLRedirect: "invalid"}})
>>>>>>> bbe26f26
		defer conf.Mock(nil)
		h := CanonicalURL(http.HandlerFunc(func(w http.ResponseWriter, r *http.Request) {}))
		req := httptest.NewRequest("GET", "/", nil)
		rr := httptest.NewRecorder()
		h.ServeHTTP(rr, req)
		if want := http.StatusInternalServerError; rr.Code != want {
			t.Errorf("got response code %d, want %d", rr.Code, want)
		}
		if got, want := rr.Body.String(), "Misconfigured experimentalFeatures.canonicalURLRedirect"; !strings.Contains(got, want) {
			t.Errorf("got %q, want contains %q", got, want)
		}
	})
}

func TestParseStringOrBool(t *testing.T) {
	defaultValue := "default"
	// parsedValue -> stringOrBool
	cases := map[string]interface{}{
		defaultValue: nil,
		"":           "",
		"hi":         "hi",
		"on":         true,
		"off":        false,
	}
	for want, v := range cases {
		got := parseStringOrBool(v, defaultValue)
		if got != want {
			t.Errorf("parseStringOrBool(%q) got %q want %q", v, got, want)
		}
	}
}<|MERGE_RESOLUTION|>--- conflicted
+++ resolved
@@ -187,11 +187,7 @@
 	}
 	for i, test := range tests {
 		t.Run(strconv.Itoa(i), func(t *testing.T) {
-<<<<<<< HEAD
-			mock := &conf.UnifiedConfiguration{Core: schema.CoreSiteConfiguration{AppURL: test.appURL, HttpToHttpsRedirect: test.httpToHttpsRedirect}}
-=======
-			mock := &schema.SiteConfiguration{ExternalURL: test.externalURL, HttpToHttpsRedirect: test.httpToHttpsRedirect}
->>>>>>> bbe26f26
+			mock := &conf.UnifiedConfiguration{Core: schema.CoreSiteConfiguration{ExternalURL: test.externalURL, HttpToHttpsRedirect: test.httpToHttpsRedirect}}
 			if test.canonicalURLRedirect != "" {
 				mock.ExperimentalFeatures = &schema.ExperimentalFeatures{CanonicalURLRedirect: test.canonicalURLRedirect}
 			}
@@ -220,13 +216,8 @@
 		}
 	})
 
-<<<<<<< HEAD
-	t.Run("appURL invalid value", func(t *testing.T) {
-		conf.Mock(&conf.UnifiedConfiguration{Core: schema.CoreSiteConfiguration{AppURL: "invalid"}})
-=======
 	t.Run("externalURL invalid value", func(t *testing.T) {
-		conf.Mock(&schema.SiteConfiguration{ExternalURL: "invalid"})
->>>>>>> bbe26f26
+		conf.Mock(&conf.UnifiedConfiguration{Core: schema.CoreSiteConfiguration{ExternalURL: "invalid"}})
 		defer conf.Mock(nil)
 		h := CanonicalURL(http.HandlerFunc(func(w http.ResponseWriter, r *http.Request) {}))
 		req := httptest.NewRequest("GET", "/", nil)
@@ -241,14 +232,10 @@
 	})
 
 	t.Run("experimentalFeatures.canonicalURLRedirect invalid value", func(t *testing.T) {
-<<<<<<< HEAD
 		conf.Mock(&conf.UnifiedConfiguration{
 			SiteConfiguration: schema.SiteConfiguration{ExperimentalFeatures: &schema.ExperimentalFeatures{CanonicalURLRedirect: "invalid"}},
-			Core:              schema.CoreSiteConfiguration{AppURL: "http://example.com"},
+			Core:              schema.CoreSiteConfiguration{ExternalURL: "http://example.com"},
 		})
-=======
-		conf.Mock(&schema.SiteConfiguration{ExternalURL: "http://example.com", ExperimentalFeatures: &schema.ExperimentalFeatures{CanonicalURLRedirect: "invalid"}})
->>>>>>> bbe26f26
 		defer conf.Mock(nil)
 		h := CanonicalURL(http.HandlerFunc(func(w http.ResponseWriter, r *http.Request) {}))
 		req := httptest.NewRequest("GET", "/", nil)
