package cli

import (
	"context"
	"crypto/tls"
	"fmt"
	"log"
	"net"
	"net/http"
	"net/url"
	"os"
	"strconv"
	"strings"
	"sync"
	"time"

	"github.com/keegancsmith/tmpfriend"
	"github.com/sourcegraph/sourcegraph/cmd/frontend/db"
	"github.com/sourcegraph/sourcegraph/cmd/frontend/globals"
	"github.com/sourcegraph/sourcegraph/cmd/frontend/hooks"
	"github.com/sourcegraph/sourcegraph/cmd/frontend/internal/app/pkg/updatecheck"
	"github.com/sourcegraph/sourcegraph/cmd/frontend/internal/cli/loghandlers"
	"github.com/sourcegraph/sourcegraph/cmd/frontend/internal/goroutine"
	"github.com/sourcegraph/sourcegraph/cmd/frontend/internal/pkg/discussions/mailreply"
	"github.com/sourcegraph/sourcegraph/cmd/frontend/internal/pkg/siteid"
	"github.com/sourcegraph/sourcegraph/pkg/conf"
	"github.com/sourcegraph/sourcegraph/pkg/dbconn"
	"github.com/sourcegraph/sourcegraph/pkg/debugserver"
	"github.com/sourcegraph/sourcegraph/pkg/env"
	"github.com/sourcegraph/sourcegraph/pkg/processrestart"
	"github.com/sourcegraph/sourcegraph/pkg/sysreq"
	"github.com/sourcegraph/sourcegraph/pkg/tracer"
	"golang.org/x/crypto/acme/autocert"
	log15 "gopkg.in/inconshreveable/log15.v2"
)

var (
	trace          = env.Get("SRC_LOG_TRACE", "HTTP", "space separated list of trace logs to show. Options: all, HTTP, build, github")
	traceThreshold = env.Get("SRC_LOG_TRACE_THRESHOLD", "", "show traces that take longer than this")

	printLogo, _ = strconv.ParseBool(env.Get("LOGO", "false", "print Sourcegraph logo upon startup"))

	httpAddr         = env.Get("SRC_HTTP_ADDR", ":3080", "HTTP listen address for app and HTTP API")
	httpsAddr        = env.Get("SRC_HTTPS_ADDR", ":3443", "HTTPS (TLS) listen address for app and HTTP API. Only used if manual tls cert and key are specified.")
	httpAddrInternal = env.Get("SRC_HTTP_ADDR_INTERNAL", ":3090", "HTTP listen address for internal HTTP API. This should never be exposed externally, as it lacks certain authz checks.")

<<<<<<< HEAD
	appURL                  = conf.Get().Core.AppURL
=======
	externalURL             = conf.GetTODO().ExternalURL
>>>>>>> bbe26f26
	disableBrowserExtension = conf.GetTODO().DisableBrowserExtension

	tlsCert = conf.Get().Core.TlsCert
	tlsKey  = conf.Get().Core.TlsKey

	// dev browser browser extension ID. You can find this by going to chrome://extensions
	devExtension = "chrome-extension://mjloopldincgoefbghiiekkofoicdkbf"
	// production browser extension ID. This is found by viewing our extension in the chrome store.
	prodExtension = "chrome-extension://dgjhfomjieaadpoljlnidmbgkdffpack"
)

func configureExternalURL() (*url.URL, error) {
	var hostPort string
	if strings.HasPrefix(httpAddr, ":") {
		// Prepend localhost if HTTP listen addr is just a port.
		hostPort = "127.0.0.1" + httpAddr
	} else {
		hostPort = httpAddr
	}
	if externalURL == "" {
		externalURL = "http://<http-addr>"
	}
	externalURL = strings.Replace(externalURL, "<http-addr>", hostPort, -1)

	u, err := url.Parse(externalURL)
	if err != nil {
		return nil, err
	}

	return u, nil
}

// Main is the main entrypoint for the frontend server program.
func Main() error {
	log.SetFlags(0)
	log.SetPrefix("")

	// Filter trace logs
	d, _ := time.ParseDuration(traceThreshold)
	tracer.Init(tracer.Filter(loghandlers.Trace(strings.Fields(trace), d)))

	if len(os.Args) >= 2 {
		switch os.Args[1] {
		case "help", "-h", "--help":
			log.Printf("Version: %s", env.Version)
			log.Print()

			env.PrintHelp()

			log.Print()
			ctx, cancel := context.WithTimeout(context.Background(), 5*time.Second)
			defer cancel()
			for _, st := range sysreq.Check(ctx, skippedSysReqs()) {
				log.Printf("%s:", st.Name)
				if st.OK() {
					log.Print("\tOK")
					continue
				}
				if st.Skipped {
					log.Print("\tSkipped")
					continue
				}
				if st.Problem != "" {
					log.Print("\t" + st.Problem)
				}
				if st.Err != nil {
					log.Printf("\tError: %s", st.Err)
				}
				if st.Fix != "" {
					log.Printf("\tPossible fix: %s", st.Fix)
				}
			}

			return nil
		}
	}

	printConfigValidation()

	cleanup := tmpfriend.SetupOrNOOP()
	defer cleanup()

	// Don't proceed if system requirements are missing, to avoid
	// presenting users with a half-working experience.
	if err := checkSysReqs(context.Background(), os.Stderr); err != nil {
		return err
	}

	go debugserver.Start()

	if err := dbconn.ConnectToDB(""); err != nil {
		log.Fatal(err)
	}

	siteid.Init()

	var err error
	globals.ExternalURL, err = configureExternalURL()
	if err != nil {
		return err
	}

	goroutine.Go(mailreply.StartWorker)
	go updatecheck.Start()
	if hooks.AfterDBInit != nil {
		hooks.AfterDBInit()
	}

	tlsCertAndKey := tlsCert != "" && tlsKey != ""
<<<<<<< HEAD
	useTLS := httpsAddr != "" && (tlsCertAndKey || (globals.AppURL.Scheme == "https" && conf.Get().Core.TlsLetsencrypt != "off"))
	if useTLS && globals.AppURL.Scheme == "http" {
		log15.Warn("TLS is enabled but app url scheme is http", "appURL", globals.AppURL)
=======
	useTLS := httpsAddr != "" && (tlsCertAndKey || (globals.ExternalURL.Scheme == "https" && conf.GetTODO().TlsLetsencrypt != "off"))
	if useTLS && globals.ExternalURL.Scheme == "http" {
		log15.Warn("TLS is enabled but app url scheme is http", "externalURL", globals.ExternalURL)
>>>>>>> bbe26f26
	}

	// Create the external HTTP handler.
	externalHandler, err := newExternalHTTPHandler(context.Background())
	if err != nil {
		return err
	}

	// The internal HTTP handler does not include the auth handlers.
	internalHandler := newInternalHTTPHandler()

	// serve will serve externalHandler on l. It additionally handles graceful restarts.
	srv := &httpServers{}

	// Start HTTPS server.
	if useTLS {
		var tlsConf *tls.Config

		// Configure tlsConf
		if tlsCertAndKey {
			// Manual
			cert, err := tls.X509KeyPair([]byte(tlsCert), []byte(tlsKey))
			if err != nil {
				return err
			}
			tlsConf = &tls.Config{
				NextProtos:   []string{"h2", "http/1.1"},
				Certificates: []tls.Certificate{cert},
			}
		} else {
			// LetsEncrypt
			m := &autocert.Manager{
				Prompt:     autocert.AcceptTOS,
				HostPolicy: autocert.HostWhitelist(globals.ExternalURL.Host),
				Cache:      db.CertCache,
			}
			// m.TLSConfig uses m's GetCertificate as well as enabling ACME
			// "tls-alpn-01" challenges.
			tlsConf = m.TLSConfig()
			// We register paths on our HTTP handler so that we can do ACME
			// "http-01" challenges.
			srv.SetWrapper(m.HTTPHandler)
		}

		l, err := net.Listen("tcp", httpsAddr)
		if err != nil {
			// Fatal if we manually specified TLS or enforce lets encrypt
			if tlsCertAndKey || conf.Get().Core.TlsLetsencrypt == "on" {
				log.Fatalf("Could not bind to address %s: %v", httpsAddr, err)
			} else {
				log15.Warn("Failed to bind to HTTPS port, TLS disabled", "address", httpsAddr, "error", err)
			}
		}

		if l != nil {
			l = tls.NewListener(l, tlsConf)
			log15.Debug("HTTPS running", "on", l.Addr())
			srv.GoServe(l, &http.Server{
				Handler:      externalHandler,
				ReadTimeout:  75 * time.Second,
				WriteTimeout: 60 * time.Second,
			})
		}
	}

	// Start HTTP server.
	if httpAddr != "" {
		l, err := net.Listen("tcp", httpAddr)
		if err != nil {
			return err
		}

		log15.Debug("HTTP running", "on", httpAddr)
		srv.GoServe(l, &http.Server{
			Handler:      externalHandler,
			ReadTimeout:  75 * time.Second,
			WriteTimeout: 60 * time.Second,
		})
	}

	if httpAddrInternal != "" {
		l, err := net.Listen("tcp", httpAddrInternal)
		if err != nil {
			return err
		}

		log15.Debug("HTTP (internal) running", "on", httpAddrInternal)
		srv.GoServe(l, &http.Server{
			Handler:     internalHandler,
			ReadTimeout: 75 * time.Second,
			// Higher since for internal RPCs which can have large responses
			// (eg git archive). Should match the timeout used for git archive
			// in gitserver.
			WriteTimeout: time.Hour,
		})
	}

	go func() {
		<-processrestart.WillRestart
		// Block forever so we don't return from main func and exit this process. Package processrestart takes care
		// of killing and restarting this process externally.
		srv.wg.Add(1)

		log15.Debug("Stopping HTTP server due to imminent restart")
		srv.Close()
	}()

	if printLogo {
		fmt.Println(" ")
		fmt.Println(logoColor)
		fmt.Println(" ")
	}
	fmt.Printf("✱ Sourcegraph is ready at: %s\n", externalURL)

	srv.Wait()
	return nil
}

type httpServers struct {
	mu      sync.Mutex
	wg      sync.WaitGroup
	servers []*http.Server
	wrapper func(http.Handler) http.Handler
}

// SetWrapper will set the wrapper for serve. All handlers served by are
// passed through w.
func (s *httpServers) SetWrapper(w func(http.Handler) http.Handler) {
	s.mu.Lock()
	s.wrapper = w
	s.mu.Unlock()
}

// GoServe serves srv in a new goroutine. If serve returns an error other than
// http.ErrServerClosed it will fatal.
func (s *httpServers) GoServe(l net.Listener, srv *http.Server) {
	s.addServer(srv)
	s.wg.Add(1)
	go func() {
		defer s.wg.Done()
		if err := srv.Serve(l); err != http.ErrServerClosed {
			log.Fatal(err)
		}
	}()
}

func (s *httpServers) addServer(srv *http.Server) *http.Server {
	s.mu.Lock()
	defer s.mu.Unlock()
	if s.wrapper != nil {
		srv.Handler = s.wrapper(srv.Handler)
	}
	s.servers = append(s.servers, srv)
	return srv
}

// Close closes all servers added
func (s *httpServers) Close() {
	s.mu.Lock()
	defer s.mu.Unlock()
	for _, srv := range s.servers {
		srv.Close()
	}
	s.servers = nil
}

// Wait waits until all servers are closed.
func (s *httpServers) Wait() {
	s.wg.Wait()
}

func isAllowedOrigin(origin string, allowedOrigins []string) bool {
	for _, o := range allowedOrigins {
		if o == origin {
			return true
		}
	}
	return false
}<|MERGE_RESOLUTION|>--- conflicted
+++ resolved
@@ -44,11 +44,7 @@
 	httpsAddr        = env.Get("SRC_HTTPS_ADDR", ":3443", "HTTPS (TLS) listen address for app and HTTP API. Only used if manual tls cert and key are specified.")
 	httpAddrInternal = env.Get("SRC_HTTP_ADDR_INTERNAL", ":3090", "HTTP listen address for internal HTTP API. This should never be exposed externally, as it lacks certain authz checks.")
 
-<<<<<<< HEAD
-	appURL                  = conf.Get().Core.AppURL
-=======
-	externalURL             = conf.GetTODO().ExternalURL
->>>>>>> bbe26f26
+	externalURL             = conf.Get().Core.ExternalURL
 	disableBrowserExtension = conf.GetTODO().DisableBrowserExtension
 
 	tlsCert = conf.Get().Core.TlsCert
@@ -158,15 +154,9 @@
 	}
 
 	tlsCertAndKey := tlsCert != "" && tlsKey != ""
-<<<<<<< HEAD
-	useTLS := httpsAddr != "" && (tlsCertAndKey || (globals.AppURL.Scheme == "https" && conf.Get().Core.TlsLetsencrypt != "off"))
-	if useTLS && globals.AppURL.Scheme == "http" {
-		log15.Warn("TLS is enabled but app url scheme is http", "appURL", globals.AppURL)
-=======
-	useTLS := httpsAddr != "" && (tlsCertAndKey || (globals.ExternalURL.Scheme == "https" && conf.GetTODO().TlsLetsencrypt != "off"))
+	useTLS := httpsAddr != "" && (tlsCertAndKey || (globals.ExternalURL.Scheme == "https" && conf.Get().Core.TlsLetsencrypt != "off"))
 	if useTLS && globals.ExternalURL.Scheme == "http" {
 		log15.Warn("TLS is enabled but app url scheme is http", "externalURL", globals.ExternalURL)
->>>>>>> bbe26f26
 	}
 
 	// Create the external HTTP handler.
