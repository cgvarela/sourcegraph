package registry

import (
	"context"
	"fmt"
	"math/rand"
	"net/http"
	"net/url"
	"strings"
	"time"

	"github.com/sourcegraph/sourcegraph/cmd/frontend/globals"

	"github.com/gregjones/httpcache"
	"github.com/sourcegraph/sourcegraph/cmd/frontend/envvar"
	"github.com/sourcegraph/sourcegraph/cmd/frontend/graphqlbackend"
	"github.com/sourcegraph/sourcegraph/pkg/conf"
	"github.com/sourcegraph/sourcegraph/pkg/env"
	"github.com/sourcegraph/sourcegraph/pkg/httputil"
	"github.com/sourcegraph/sourcegraph/pkg/registry"
)

func init() {
	// Use a caching HTTP client for communicating with the remote registry.
	const sleepIfUncached = false
	if env.InsecureDev && sleepIfUncached {
		// Also simulate latency in dev mode. See docs for sleepIfUncachedTransport for more information.
		registry.HTTPClient = &http.Client{Transport: sleepIfUncachedTransport{httputil.CachingClient.Transport}}
	} else {
		registry.HTTPClient = httputil.CachingClient
	}
}

// SplitExtensionID splits an extension ID of the form [host/]publisher/name (where [host/] is the
// optional registry prefix), such as "alice/myextension" or
// "sourcegraph.example.com/bob/myextension". It returns the components, or a non-nil error if
// parsing failed.
func SplitExtensionID(extensionID string) (prefix, publisher, name string, err error) {
	parts := strings.Split(extensionID, "/")
	if len(parts) == 0 || len(parts) == 1 {
		return "", "", "", fmt.Errorf("invalid extension ID: %q (2+ slash-separated path components required)", extensionID)
	}
	name = parts[len(parts)-1] // last
	if name == "" {
		return "", "", "", fmt.Errorf("invalid extension ID: %q (trailing slash is forbidden)", extensionID)
	}
	publisher = parts[len(parts)-2] // 2nd to last
	if publisher == "" {
		return "", "", "", fmt.Errorf("invalid extension ID: %q (empty publisher)", extensionID)
	}
	prefix = strings.Join(parts[:len(parts)-2], "/") // prefix
	return
}

// ParseExtensionID parses an extension ID of the form [host/]publisher/name (where [host/] is the
// optional registry prefix), such as "alice/myextension" or
// "sourcegraph.example.com/bob/myextension". It validates that the registry prefix is correct given
// the current configuration.
func ParseExtensionID(extensionID string) (prefix, extensionIDWithoutPrefix string, isLocal bool, err error) {
	prefix, publisher, name, err := SplitExtensionID(extensionID)
	if err != nil {
		return "", "", false, err
	}

	configuredPrefix := GetLocalRegistryExtensionIDPrefix()
	if prefix != "" {
		// Extension ID is host/publisher/name.
		if configuredPrefix == nil {
			// Don't look up fully qualified extensions from Sourcegraph.com; it only cares about
			// its own extensions.
			return "", "", false, fmt.Errorf("remote extension lookup is not supported for host %q", prefix)
		}

		// Local extension on non-Sourcegraph.com instance.
		if prefix != *configuredPrefix {
			return "", "", false, fmt.Errorf("remote extension lookup is forbidden (extension ID prefix %q, allowed prefixes are \"\" (default) and %q (local))", prefix, *configuredPrefix)
		}
		isLocal = true
	} else {
		// Extension ID is publisher/name.
		if configuredPrefix == nil {
			// Local extension on Sourcegraph.com instance.
			isLocal = true
		}
	}

	extensionIDWithoutPrefix = publisher + "/" + name
	return prefix, extensionIDWithoutPrefix, isLocal, nil
}

// GetLocalExtensionByExtensionID looks up and returns the registry extension in the local registry
// with the given extension ID. If there is no local extension registry, it is not implemented.
var GetLocalExtensionByExtensionID func(ctx context.Context, extensionIDWithoutPrefix string) (local graphqlbackend.RegistryExtension, err error)

// GetExtensionByExtensionID gets the extension with the given extension ID.
//
// It returns either a local or remote extension, depending on what the extension ID refers to.
//
// The format of an extension ID is [host/]publisher/name. If the host is omitted, the host defaults
// to the remote registry specified in site configuration (usually sourcegraph.com). The host must
// be specified to refer to a local extension on the current Sourcegraph site (e.g.,
// sourcegraph.example.com/publisher/name).
//
// BACKCOMPAT: It also synthesizes registry extensions from known language servers.
func GetExtensionByExtensionID(ctx context.Context, extensionID string) (local graphqlbackend.RegistryExtension, remote *registry.Extension, err error) {
	_, extensionIDWithoutPrefix, isLocal, err := ParseExtensionID(extensionID)
	if err != nil {
		return nil, nil, err
	}

	if isLocal {
		// BACKCOMPAT: First, look up among extensions synthesized from known language servers.
		if x, err := getSynthesizedRegistryExtension(ctx, "extensionID", extensionID); x != nil || err != nil {
			return nil, x, err
		}

		if GetLocalExtensionByExtensionID != nil {
			x, err := GetLocalExtensionByExtensionID(ctx, extensionIDWithoutPrefix)
			return x, nil, err
		}
	}

	x, err := getRemoteRegistryExtension(ctx, "extensionID", extensionIDWithoutPrefix)
	if err != nil {
		return nil, nil, err
	}
	return nil, x, nil
}

// getLocalRegistryName returns the name of the local registry.
func getLocalRegistryName() string {
<<<<<<< HEAD
	u, err := url.Parse(conf.Get().Core.AppURL)
=======
	u, err := url.Parse(conf.Get().ExternalURL)
>>>>>>> bbe26f26
	if err != nil || u == nil || u.Host == "" {
		return registry.Name(globals.ExternalURL)
	}
	return registry.Name(u)
}

var mockLocalRegistryExtensionIDPrefix **string

// GetLocalRegistryExtensionIDPrefix returns the extension ID prefix (if any) of extensions in the
// local registry.
func GetLocalRegistryExtensionIDPrefix() *string {
	if mockLocalRegistryExtensionIDPrefix != nil {
		return *mockLocalRegistryExtensionIDPrefix
	}
	if envvar.SourcegraphDotComMode() {
		return nil
	}
	name := getLocalRegistryName()
	return &name
}

// getRemoteRegistryURL returns the remote registry URL from site configuration, or nil if there is
// none. If an error exists while parsing the value in site configuration, the error is returned.
func getRemoteRegistryURL() (*url.URL, error) {
	pc := conf.Extensions()
	if pc == nil || pc.RemoteRegistryURL == "" {
		return nil, nil
	}
	return url.Parse(pc.RemoteRegistryURL)
}

// IsRemoteExtensionAllowed reports whether to allow usage of the remote extension with the given
// extension ID.
//
// It can be overridden to use custom logic.
var IsRemoteExtensionAllowed = func(extensionID string) bool {
	// By default, all remote extensions are allowed.
	return true
}

var mockGetRemoteRegistryExtension func(field, value string) (*registry.Extension, error)

// getRemoteRegistryExtension gets the remote registry extension and rewrites its fields to be from
// the frame-of-reference of this site. The field is either "uuid" or "extensionID".
func getRemoteRegistryExtension(ctx context.Context, field, value string) (*registry.Extension, error) {
	if mockGetRemoteRegistryExtension != nil {
		return mockGetRemoteRegistryExtension(field, value)
	}

	// BACKCOMPAT: First, look up among extensions synthesized from known language servers.
	if x, err := getSynthesizedRegistryExtension(ctx, field, value); x != nil || err != nil {
		return x, err
	}

	registryURL, err := getRemoteRegistryURL()
	if registryURL == nil || err != nil {
		return nil, err
	}

	var x *registry.Extension
	switch field {
	case "uuid":
		x, err = registry.GetByUUID(ctx, registryURL, value)
	case "extensionID":
		x, err = registry.GetByExtensionID(ctx, registryURL, value)
	default:
		panic("unexpected field: " + field)
	}
	if x != nil {
		x.RegistryURL = registryURL.String()
	}

	if x != nil && !IsRemoteExtensionAllowed(x.ExtensionID) {
		return nil, fmt.Errorf("extension is not allowed in site configuration: %q", x.ExtensionID)
	}

	return x, err
}

// FilterRemoteExtensions is called to filter the list of extensions retrieved from the remote
// registry before the list is used by any other part of the application.
//
// It can be overridden to use custom logic.
var FilterRemoteExtensions = func(extensions []*registry.Extension) []*registry.Extension {
	// By default, all remote extensions are allowed.
	return extensions
}

// listRemoteRegistryExtensions lists the remote registry extensions and rewrites their fields to be
// from the frame-of-reference of this site.
func listRemoteRegistryExtensions(ctx context.Context, query string) ([]*registry.Extension, error) {
	registryURL, err := getRemoteRegistryURL()
	if registryURL == nil || err != nil {
		return nil, err
	}

	xs, err := registry.List(ctx, registryURL, query)
	if err != nil {
		return nil, err
	}
	xs = FilterRemoteExtensions(xs)
	for _, x := range xs {
		x.RegistryURL = registryURL.String()
	}
	return xs, nil
}

// sleepIfUncachedTransport is used to simulate latency in local dev mode.
//
// This helps us feel the UX of not being in Northern California latency-wise and ensure that
// Sourcegraph's communication with the remote extension registry (usually Sourcegraph.com) does not
// block unrelated workflows.
type sleepIfUncachedTransport struct {
	http.RoundTripper
}

func (t sleepIfUncachedTransport) RoundTrip(req *http.Request) (*http.Response, error) {
	resp, err := t.RoundTripper.RoundTrip(req)
	if err != nil || resp.Header.Get(httpcache.XFromCache) == "" {
		n := rand.Intn(750)
		time.Sleep(time.Duration(750+n) * time.Millisecond)
	}
	return resp, err
}<|MERGE_RESOLUTION|>--- conflicted
+++ resolved
@@ -129,11 +129,7 @@
 
 // getLocalRegistryName returns the name of the local registry.
 func getLocalRegistryName() string {
-<<<<<<< HEAD
-	u, err := url.Parse(conf.Get().Core.AppURL)
-=======
-	u, err := url.Parse(conf.Get().ExternalURL)
->>>>>>> bbe26f26
+	u, err := url.Parse(conf.Get().Core.ExternalURL)
 	if err != nil || u == nil || u.Host == "" {
 		return registry.Name(globals.ExternalURL)
 	}
