package saml

import (
	"bytes"
	"compress/flate"
	"context"
	"crypto"
	"crypto/x509"
	"encoding/base64"
	"encoding/pem"
	"encoding/xml"
	"fmt"
	"io/ioutil"
	"net/http"
	"net/http/httptest"
	"net/url"
	"strings"
	"testing"
	"time"

	"github.com/beevik/etree"
	"github.com/crewjam/saml"
	"github.com/crewjam/saml/samlidp"
	"github.com/sourcegraph/sourcegraph/cmd/frontend/db"
	"github.com/sourcegraph/sourcegraph/cmd/frontend/external/auth"
	"github.com/sourcegraph/sourcegraph/cmd/frontend/external/session"
	"github.com/sourcegraph/sourcegraph/enterprise/cmd/frontend/internal/licensing"
	"github.com/sourcegraph/sourcegraph/enterprise/pkg/license"
	"github.com/sourcegraph/sourcegraph/pkg/actor"
	"github.com/sourcegraph/sourcegraph/pkg/conf"
	"github.com/sourcegraph/sourcegraph/pkg/extsvc"
	"github.com/sourcegraph/sourcegraph/schema"
)

const (
	testSAMLSPCert = `-----BEGIN CERTIFICATE-----
MIIC+zCCAeOgAwIBAgIQFkK4RCQNFkAFzj8dJHnXJjANBgkqhkiG9w0BAQsFADAS
MRAwDgYDVQQKEwdBY21lIENvMB4XDTE4MTAyMDA4NTQ1NVoXDTI4MTAxNzA4NTQ1
NVowEjEQMA4GA1UEChMHQWNtZSBDbzCCASIwDQYJKoZIhvcNAQEBBQADggEPADCC
AQoCggEBAKMD2RmTnAI+1+s+hiakkdbOXHoEwRoG45yeCV5z8A7TnZtF238kReBN
JSOUTvgrvg5WbfG8ULSariepAI45BH3yYoNOBXe0biVsCB+0h6szeV1+N6y9wj0j
ns/AOOV6ec/GbUZufF+XeJmVX/kRoOthUCEWhCGn/ZCa9VNcr2u/EhCZhvk6JcY9
p/gu2YYJepihYpkrzzHwlC+ye+AfPX0/LiZQLGM8ciiziXden8DqEhskkg5HqnPl
hwscqI6qlYIcUFw5QB3xA738N4/92Uj7Jstf05ESFDf6zbUTn/hSsLXivNHI0G4P
4gsVy5Y5pygrw3b3FuodJbuVtLU9cwMCAwEAAaNNMEswDgYDVR0PAQH/BAQDAgWg
MBMGA1UdJQQMMAoGCCsGAQUFBwMBMAwGA1UdEwEB/wQCMAAwFgYDVR0RBA8wDYIL
ZXhhbXBsZS5jb20wDQYJKoZIhvcNAQELBQADggEBADQ/UgbXlW7zPwWswJSlbgph
yjepD5dJ/My1ByIM2GSSYlvnLGq9tSOwUWZ0fZY/G8WOowNSBQlUVPT7tS11j7Ce
BdrImHWpDleZYyagk08vaU059LJFI4EM8Vzn570h3dxdXkSoIGjqNAfywat591k3
K8llPk2wrQ8fv3KA7tNNmJW+Ee1DHIAui53aFe3sHmp7JN1tE6HlqrSLIDymSd28
tOfJ1Y9kOvUF7DY8pkSVDukO9wsy0X568hfJOz4PQe/1LHJ1YxlomTCkyVV8xtW7
hbnEyvPo2yr/SHbk4Fz1yXP20cBm8vO2DmKlI0kaKGQw1Rybl8NQw+OPdb/V6pM=
-----END CERTIFICATE-----`

	testSAMLSPKey = `-----BEGIN RSA PRIVATE KEY-----
MIIEpAIBAAKCAQEAowPZGZOcAj7X6z6GJqSR1s5cegTBGgbjnJ4JXnPwDtOdm0Xb
fyRF4E0lI5RO+Cu+DlZt8bxQtJquJ6kAjjkEffJig04Fd7RuJWwIH7SHqzN5XX43
rL3CPSOez8A45Xp5z8ZtRm58X5d4mZVf+RGg62FQIRaEIaf9kJr1U1yva78SEJmG
+Tolxj2n+C7Zhgl6mKFimSvPMfCUL7J74B89fT8uJlAsYzxyKLOJd16fwOoSGySS
Dkeqc+WHCxyojqqVghxQXDlAHfEDvfw3j/3ZSPsmy1/TkRIUN/rNtROf+FKwteK8
0cjQbg/iCxXLljmnKCvDdvcW6h0lu5W0tT1zAwIDAQABAoIBAC/t4LYhbVxHp+p1
zrGr72lN8Wi63x/M6L1SxgRsaCej1pIhvwCp5JWneQT2BSX4jn/er6LEsKH5XL0y
doRahVSWoJpkpTzl4wDDu7u+s6kFkGiJxMrYXDTntTj2FoR6Nzh86gIsWAsvGPln
LvmnUj4CtbGU0jKnFumedgUVmko+QmalghYrkc7dReprGJ6EDWNLGb0ASG9/R7iQ
NOKu17nK9W3yCWJc48SR8y9HWUEUqtKbsshJ6PewNNttsSC3JjeGuiH5fRmXLi6L
wXr2l1AAPGRWbI8djrm7DFLa1s8pfJKkTV0YUDHFNBXny0h+oUGwC+KCQNsfE3t8
GbKqdKkCgYEA0A3dFKuxzm9QbZRcmGwZbHTNfWb7EMlknNq9wqZLgbTK77P1bhXW
l0YP7HuNZnKToMt3UrM5tYFzk28a73p4Ur8+va23lbtwwBeZ5qsZ/vAfI9b2GTj5
AchOI5Xtwf8eWT3OIdHbe4W5hkyb/siPdkRJ1zXfDn8XN0+XIB7NeT0CgYEAyJTn
xjtxMq3Jab5tycZ7ZVC9Y5tpd6phb6KLdLNGNcNKSPvC2EichgLH3Awckpe92HvD
wujlQnlKod42/aPxVcOOnwqN2PMfzPXK91pcOt9QyWFzRLFtvkFB9Dd4vz5uhdWF
CpSBDN87PpFEOuJJApy78e7hfZ5YpxWGK7N24T8CgYEAxtT4+9A6VTc8ffzToTdt
9KCL4dSRDDHr3ZuOzn9umb7WUs6BN3vXYSqr/Sz2rXnCbGEG4Bo4hKX6dmQwMb2x
UCNFKrDiSk6gKnRjuHa8mU+R8wZ0mxY/otxzEL8wQb42msLeRKPyRdI+w4JjctLp
h/UrPGlXitsarNl7bE8Dv2ECgYBXOgog9rCfbVvtlFaCLMJ0qMvziR4wX/PHbFRh
B6U8tBSV8IYnMEyBKqxnUQ0L4tk4T3ouRMGOStjd05jubGEC/uwC1cAh3Hiz1R/S
uYTqRTsImExcTxx+ZDqeTZFA+ZFuuhAFLdeBFYLaDqoxQT6m2CoTZ+K/kiDTaFTU
pFLKWQKBgQCNCeMVMkNwJtMeR/vKUEOPZLKFZihPrORi8F5v0f+qrcg3bKDKd1KI
6kocCulZR3uvEFHUAoNyMNwCZs6YyIK9zEN3/Pb46ThnJNNMXv0CG+W8df/Vbnd0
REijBJT1tjS4dXBULokRuI2640iWll8KX1KQDzqo3l++JRGqoP57Sg==
-----END RSA PRIVATE KEY-----`
)

var (
	idpCert = func() *x509.Certificate {
		b, _ := pem.Decode([]byte(`-----BEGIN CERTIFICATE-----
MIIC/DCCAeSgAwIBAgIRANzQVAHz24KrifhcM9kaVcYwDQYJKoZIhvcNAQELBQAw
EjEQMA4GA1UEChMHQWNtZSBDbzAeFw0xODEwMjAwODU1NDNaFw0yODEwMTcwODU1
NDNaMBIxEDAOBgNVBAoTB0FjbWUgQ28wggEiMA0GCSqGSIb3DQEBAQUAA4IBDwAw
ggEKAoIBAQCYO2FXgBvsrHyDzFFjUxNuF5OtPYOw+yjGnMR7r1CU93ZaSFN0z9Ux
Qv6rHAmoGwLp+dJjYZ2g/km6/TnONVGjSDh8TxCEH+cP5kIyRN4L3MPW9tsZ36Fd
5yqNbVCrxp3gJKAHmcUHYONzQ6WxxOCEBkvVknysstG8hXhbOcElXrSIyRVPQuEu
TBQSAJahFbQYCKFU93rlO142hgPJDkHibz8PhLgEU7v3Eo23JrOSKNUysXnp5hLT
RhOyQyWNpXA91wwsTwETOD2KlDKDHIcpKEdMSWhRQya6S2z49RVKYpZmATW4Qq2l
hDWWuyG7/IaheuyPum+BF0FFmDKfQY83AgMBAAGjTTBLMA4GA1UdDwEB/wQEAwIF
oDATBgNVHSUEDDAKBggrBgEFBQcDATAMBgNVHRMBAf8EAjAAMBYGA1UdEQQPMA2C
C2V4YW1wbGUuY29tMA0GCSqGSIb3DQEBCwUAA4IBAQBvdi9Gz1qADI0F/oC/7fh/
TjevChAO3XsuGz53yqeM0z49yHJooCV3jzgBrjX82DAhk/nQ0kF+YZummoPG1fqf
rycmsq0yD7Gy/do8sW7XSvpQpkbiBb9yg7rP1eVEfn+vDv0ZS0F3mqbfXl1v7FQ0
PwPtE49OaO7rb3FbLPBtEXocvGjvga8SRmuT3/5oCI46AKldENL6+CKEEWWUIuW8
HeKPQIRYzcqi1dy88nRk44DkCyNxe/h7X/MGt4Mu9HjDH7lDJs0038sdghsX74ET
gN6hZwBR6U2UoJHDytj/+KtSL/XGZSwTgOFyFyMZROcqUPWRwl7Zk3dOKy+3T2Bi
-----END CERTIFICATE-----
`))
		c, _ := x509.ParseCertificate(b.Bytes)
		return c
	}()

	idpKey = func() crypto.PrivateKey {
		b, _ := pem.Decode([]byte(`-----BEGIN RSA PRIVATE KEY-----
MIIEpAIBAAKCAQEAmDthV4Ab7Kx8g8xRY1MTbheTrT2DsPsoxpzEe69QlPd2WkhT
dM/VMUL+qxwJqBsC6fnSY2GdoP5Juv05zjVRo0g4fE8QhB/nD+ZCMkTeC9zD1vbb
Gd+hXecqjW1Qq8ad4CSgB5nFB2Djc0OlscTghAZL1ZJ8rLLRvIV4WznBJV60iMkV
T0LhLkwUEgCWoRW0GAihVPd65TteNoYDyQ5B4m8/D4S4BFO79xKNtyazkijVMrF5
6eYS00YTskMljaVwPdcMLE8BEzg9ipQygxyHKShHTEloUUMmukts+PUVSmKWZgE1
uEKtpYQ1lrshu/yGoXrsj7pvgRdBRZgyn0GPNwIDAQABAoIBAQCXS7zM5+fY6vy9
SJ1C59gRvKDqto5hoNy/uCKXAoBF7UPVKri3Ca/Ky9irWqxGRMI6pC1y1BuDW/cP
Pojq5pcCfs6UzUeO6N4OMTxtFYDRrVF+Hc1YA6gu2YazFIfukPFrSTs7Epp9YM/t
SLgu24p/7HoGAxah1P8aLFSX5eiOJ+8t8byYOrKLp3Rn67lC9Y+9LX4X6GHlBMDc
WHYupi3ZA7Q59dXQCJHFNG/hk17AMtB8lFra9rUid8teX8ZJKJQ26hU2O0UMujjM
mFlCdmvc97lJ4LhjrWHv/9yacf90bViHIkL52Yux1jNt/jl3/7CyBwHbau4b0qoZ
QkM4WIihAoGBAMlzsUeJxBCbUyMd/6TiLn60SDn0HMf4ZVdGqqxkhopVmsvRTn+P
wu9YHWFPwXwVL3wdtuBjsEA9nMKWWMQKbQUZhm1Y+AQIVpVNQqesgyLctVoIUBNY
fglvKrs8JuRuwMpE2P/3lXMsxtV9AyCpxxXhya8KqJa2jcMB/Lr+lx+fAoGBAMFz
16yHU+Zo6OOvy7T2xh67btwOrS2kIzhGO6gcK7qabkGGeaKLShnMYEmFGp4EaHTf
OVie+SU0OWF/e5bgFWC+fm6jWyhO0xPRbvs2P+l2KtnT2UBT9IgjhrVUIzp+Vn7t
cjfb32m7km1kZZ48ySP9cH/4/xnT6XEC33PoNwlpAoGAG1t+w7xNyAOP8sDsKrQc
pFBPTq98CRwOhx+tpeOw8bBWaT9vbZtUWbSZqNFv8S3fWPegEjD3ioHTfAl23Iid
7Ydd3hOq+sE3IOdxGdwvotheOG/QkBAAbb+PCgZNMdBolg9reLdisFVwWyWy+wiT
ZMFY5lCIPI9mCQmIDMzuMPkCgYBFJKJxh+z07YpP1wV4KLunQFbfUF+VcJUmB/RK
ocb/azL9OJNBBYf2sJW5sVlSIUE0hJR6mFd0dLYNowMJag46Bdwqrzhlr8bBzplc
MIenahTmxlFgLKG6Bvie1vPAdGd19mhcjrnLkL9FWhz38cHymyMammSTVqqZOe2j
/9usAQKBgQCT//j6XflAr20gb+mNcoJqVxRTFtSsZa23kJnZ3Sfs3R8XXu5NcZEZ
ODI9ZpZ9tg8oK9EB5vqMFTTnyjpar7F2jqFWtUmNju/rGlrQCZx0we+EAW/R2hFP
YGYu4Z+SyXTsv/Ys5VGWuuCJO32RuRBeC4eJCmpyH0mqPhIBZmV4Jw==
-----END RSA PRIVATE KEY-----
`))
		k, _ := x509.ParsePKCS1PrivateKey(b.Bytes)
		return k
	}()
)

// newSAMLIDPServer returns a new running SAML IDP server. It is the caller's
// responsibility to call Close().
func newSAMLIDPServer(t *testing.T) (*httptest.Server, *samlidp.Server) {
	h := http.NewServeMux()
	srv := httptest.NewServer(h)

	srvURL, err := url.Parse(srv.URL)
	if err != nil {
		t.Fatal(err)
	}

	idpServer, err := samlidp.New(samlidp.Options{
		URL:         *srvURL,
		Key:         idpKey,
		Certificate: idpCert,
		Store:       &samlidp.MemoryStore{},
	})
	if err != nil {
		t.Fatal(err)
	}
	h.Handle("/", idpServer)

	return srv, idpServer
}

func TestMiddleware(t *testing.T) {
	idpHTTPServer, idpServer := newSAMLIDPServer(t)
	defer idpHTTPServer.Close()

	licensing.MockGetConfiguredProductLicenseInfo = func() (*license.Info, string, error) {
		return &license.Info{Tags: licensing.EnterpriseTags}, "test-signature", nil
	}
	defer func() { licensing.MockGetConfiguredProductLicenseInfo = nil }()

<<<<<<< HEAD
	conf.Mock(&conf.UnifiedConfiguration{
		SiteConfiguration: schema.SiteConfiguration{
			ExperimentalFeatures: &schema.ExperimentalFeatures{},
		},
		Core: schema.CoreSiteConfiguration{
			AppURL: "http://example.com",
		},
=======
	conf.Mock(&schema.SiteConfiguration{
		ExternalURL:          "http://example.com",
		ExperimentalFeatures: &schema.ExperimentalFeatures{},
>>>>>>> bbe26f26
	})
	defer conf.Mock(nil)

	config := withConfigDefaults(&schema.SAMLAuthProvider{
		Type:                        "saml",
		IdentityProviderMetadataURL: idpServer.IDP.MetadataURL.String(),
		ServiceProviderCertificate:  testSAMLSPCert,
		ServiceProviderPrivateKey:   testSAMLSPKey,
	})

	mockGetProviderValue = &provider{config: *config}
	defer func() { mockGetProviderValue = nil }()
	auth.SetMockProviders([]auth.Provider{mockGetProviderValue})
	defer func() { auth.SetMockProviders(nil) }()

	cleanup := session.ResetMockSessionStore(t)
	defer cleanup()

	providerID := providerConfigID(&mockGetProviderValue.config, true)

	// Mock user
	mockedExternalID := "testuser_id"
	const mockedUserID = 123
	auth.SetMockCreateOrUpdateUser(func(u db.NewUser, a extsvc.ExternalAccountSpec) (userID int32, err error) {
		if a.ServiceType == "saml" && a.ServiceID == idpServer.IDP.MetadataURL.String() && a.ClientID == "http://example.com/.auth/saml/metadata" && a.AccountID == mockedExternalID {
			return mockedUserID, nil
		}
		return 0, fmt.Errorf("account %v not found in mock", a)
	})
	defer func() { auth.SetMockCreateOrUpdateUser(nil) }()

	// Set up the test handler.
	authedHandler := http.NewServeMux()
	authedHandler.Handle("/.api/", Middleware.API(http.HandlerFunc(func(w http.ResponseWriter, r *http.Request) {
		if uid := actor.FromContext(r.Context()).UID; uid != mockedUserID && uid != 0 {
			t.Errorf("got actor UID %d, want %d", uid, mockedUserID)
		}
	})))
	authedHandler.Handle("/", Middleware.App(http.HandlerFunc(func(w http.ResponseWriter, r *http.Request) {
		switch r.URL.Path {
		case "/":
			w.Write([]byte("This is the home"))
		case "/page":
			w.Write([]byte("This is a page"))
		case "/require-authn":
			actr := actor.FromContext(r.Context())
			if actr.UID == 0 {
				t.Errorf("in authn expected-endpoint, no actor was set; expected actor with UID %d", mockedUserID)
			} else if actr.UID != mockedUserID {
				t.Errorf("in authn expected-endpoint, actor with incorrect UID was set; %d != %d", actr.UID, mockedUserID)
			}
			w.Write([]byte("Authenticated"))
		default:
			http.Error(w, "", http.StatusNotFound)
		}
	})))

	// doRequest simulates a request to our authed handler (i.e., the SAML Service Provider).
	//
	// authed sets an authed actor in the request context to simulate an authenticated request.
	doRequest := func(method, urlStr, body string, cookies []*http.Cookie, authed bool, form url.Values) *http.Response {
		req := httptest.NewRequest(method, urlStr, bytes.NewBufferString(body))
		for _, cookie := range cookies {
			req.AddCookie(cookie)
		}
		if form != nil {
			req.PostForm = form
			req.Header.Add("Content-Type", "application/x-www-form-urlencoded")
		}
		if authed {
			req = req.WithContext(actor.WithActor(context.Background(), &actor.Actor{UID: mockedUserID}))
		}
		respRecorder := httptest.NewRecorder()
		authedHandler.ServeHTTP(respRecorder, req)
		return respRecorder.Result()
	}

	var (
		authnRequest    saml.AuthnRequest
		authnCookies    []*http.Cookie
		authnRequestURL string
	)
	t.Run("unauthenticated homepage visit -> IDP SSO URL", func(t *testing.T) {
		resp := doRequest("GET", "http://example.com/", "", nil, false, nil)
		if want := http.StatusFound; resp.StatusCode != want {
			t.Errorf("got response code %v, want %v", resp.StatusCode, want)
		}
		locURL, err := url.Parse(resp.Header.Get("Location"))
		if err != nil {
			t.Fatal(err)
		}
		if !strings.HasPrefix(locURL.String(), idpServer.IDP.SSOURL.String()) {
			t.Error("wrong redirect URL")
		}

		// save cookies and Authn request
		authnCookies = unexpiredCookies(resp)
		authnRequestURL = locURL.String()
		deflatedSAMLRequest, err := base64.StdEncoding.DecodeString(locURL.Query().Get("SAMLRequest"))
		if err != nil {
			t.Fatal(err)
		}
		if err := xml.NewDecoder(flate.NewReader(bytes.NewBuffer(deflatedSAMLRequest))).Decode(&authnRequest); err != nil {
			t.Fatal(err)
		}
	})
	t.Run("unauthenticated API visit -> pass through", func(t *testing.T) {
		resp := doRequest("GET", "http://example.com/.api/foo", "", nil, false, nil)
		if got, want := resp.StatusCode, http.StatusOK; got != want {
			t.Errorf("wrong response code: got %v, want %v", got, want)
		}
	})
	var (
		loggedInCookies []*http.Cookie
	)
	t.Run("get SP metadata and register SP with IDP", func(t *testing.T) {
		resp := doRequest("GET", "http://example.com/.auth/saml/metadata?pc="+providerID, "", nil, false, nil)
		service := samlidp.Service{}
		if err := xml.NewDecoder(resp.Body).Decode(&service.Metadata); err != nil {
			t.Fatal(err)
		}
		serviceMetadataBytes, err := xml.Marshal(service.Metadata)
		if err != nil {
			t.Fatal(err)
		}
		req, err := http.NewRequest("PUT", idpHTTPServer.URL+"/services/id", bytes.NewBuffer(serviceMetadataBytes))
		if err != nil {
			t.Fatal(err)
		}
		resp, err = http.DefaultClient.Do(req)
		if err != nil {
			t.Fatalf("could not register SP with IDP, error: %s, resp: %v", err, resp)
		}
		defer resp.Body.Close()
		if want := http.StatusNoContent; resp.StatusCode != want {
			t.Errorf("got HTTP %d, want %d", resp.StatusCode, want)
		}
	})
	t.Run("get SAML assertion from IDP and post the assertion to the SP ACS URL", func(t *testing.T) {
		authnReq, err := http.NewRequest("GET", authnRequestURL, nil)
		if err != nil {
			t.Fatal(err)
		}
		idpAuthnReq, err := saml.NewIdpAuthnRequest(&idpServer.IDP, authnReq)
		if err != nil {
			t.Fatal(err)
		}
		if err := idpAuthnReq.Validate(); err != nil {
			t.Fatal(err)
		}
		session := saml.Session{
			ID:         "session-id",
			CreateTime: time.Now(),
			ExpireTime: time.Now().Add(24 * time.Hour),
			Index:      "index",

			NameID:    "testuser_id",
			UserName:  "testuser_username",
			UserEmail: "testuser@email.com",
		}
		if err := (saml.DefaultAssertionMaker{}).MakeAssertion(idpAuthnReq, &session); err != nil {
			t.Fatal(err)
		}
		if err := idpAuthnReq.MakeResponse(); err != nil {
			t.Fatal(err)
		}
		doc := etree.NewDocument()
		doc.SetRoot(idpAuthnReq.ResponseEl)
		responseBuf, err := doc.WriteToBytes()
		if err != nil {
			t.Fatal(err)
		}
		samlResponse := base64.StdEncoding.EncodeToString(responseBuf)
		reqParams := url.Values{}
		reqParams.Set("SAMLResponse", samlResponse)
		reqParams.Set("RelayState", idpAuthnReq.RelayState)
		resp := doRequest("POST", "http://example.com/.auth/saml/acs", "", authnCookies, false, reqParams)
		if want := http.StatusFound; resp.StatusCode != want {
			t.Errorf("got status code %v, want %v", resp.StatusCode, want)
		}
		if got, want1, want2 := resp.Header.Get("Location"), "http://example.com/", "/"; got != want1 && got != want2 {
			t.Errorf("got redirect location %v, want %v or %v", got, want1, want2)
		}

		// save the cookies from the login response
		loggedInCookies = unexpiredCookies(resp)
	})
	t.Run("authenticated request to home page", func(t *testing.T) {
		resp := doRequest("GET", "http://example.com/", "", loggedInCookies, true, nil)
		respBody, _ := ioutil.ReadAll(resp.Body)
		if want := http.StatusOK; resp.StatusCode != want {
			t.Errorf("got status code %v, want %v", resp.StatusCode, want)
		}
		if got, want := string(respBody), "This is the home"; got != want {
			t.Errorf("got response body %v, want %v", got, want)
		}
	})
	t.Run("authenticated request to sub page", func(t *testing.T) {
		resp := doRequest("GET", "http://example.com/page", "", loggedInCookies, true, nil)
		respBody, _ := ioutil.ReadAll(resp.Body)
		if want := http.StatusOK; resp.StatusCode != want {
			t.Errorf("got status code %v, want %v", resp.StatusCode, want)
		}
		if got, want := string(respBody), "This is a page"; got != want {
			t.Errorf("got response body %v, want %v", got, want)
		}
	})
	t.Run("verify actor gets set in request context", func(t *testing.T) {
		resp := doRequest("GET", "http://example.com/require-authn", "", loggedInCookies, true, nil)
		if want := http.StatusOK; resp.StatusCode != want {
			t.Errorf("got status code %v, want %v", resp.StatusCode, want)
		}
	})
	t.Run("verify actor gets set in API request context", func(t *testing.T) {
		resp := doRequest("GET", "http://example.com/.api/foo", "", loggedInCookies, true, nil)
		if got, want := resp.StatusCode, http.StatusOK; got != want {
			t.Errorf("wrong status code: got %v, want %v", got, want)
		}
	})
}

// unexpiredCookies returns the list of unexpired cookies set by the response
func unexpiredCookies(resp *http.Response) (cookies []*http.Cookie) {
	for _, cookie := range resp.Cookies() {
		if cookie.RawExpires == "" || cookie.Expires.After(time.Now()) {
			cookies = append(cookies, cookie)
		}
	}
	return
}<|MERGE_RESOLUTION|>--- conflicted
+++ resolved
@@ -174,24 +174,18 @@
 	}
 	defer func() { licensing.MockGetConfiguredProductLicenseInfo = nil }()
 
-<<<<<<< HEAD
 	conf.Mock(&conf.UnifiedConfiguration{
 		SiteConfiguration: schema.SiteConfiguration{
 			ExperimentalFeatures: &schema.ExperimentalFeatures{},
 		},
 		Core: schema.CoreSiteConfiguration{
-			AppURL: "http://example.com",
+			ExternalURL: "http://example.com",
 		},
-=======
-	conf.Mock(&schema.SiteConfiguration{
-		ExternalURL:          "http://example.com",
-		ExperimentalFeatures: &schema.ExperimentalFeatures{},
->>>>>>> bbe26f26
 	})
 	defer conf.Mock(nil)
 
 	config := withConfigDefaults(&schema.SAMLAuthProvider{
-		Type:                        "saml",
+		Type: "saml",
 		IdentityProviderMetadataURL: idpServer.IDP.MetadataURL.String(),
 		ServiceProviderCertificate:  testSAMLSPCert,
 		ServiceProviderPrivateKey:   testSAMLSPKey,
