--- conflicted
+++ resolved
@@ -162,11 +162,7 @@
 	if pc.ServiceProviderIssuer == "" {
 		return nil, errors.New("invalid SAML Service Provider configuration: issuer is empty (and default issuer could not be derived from empty externalURL)")
 	}
-<<<<<<< HEAD
-	appURL, err := url.Parse(conf.Get().Core.AppURL)
-=======
-	externalURL, err := url.Parse(conf.Get().ExternalURL)
->>>>>>> bbe26f26
+	externalURL, err := url.Parse(conf.Get().Core.ExternalURL)
 	if err != nil {
 		return nil, errors.WithMessage(err, "parsing external URL for SAML Service Provider")
 	}
