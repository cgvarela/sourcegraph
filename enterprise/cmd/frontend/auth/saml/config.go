package saml

import (
	"context"
	"crypto/sha256"
	"encoding/base64"
	"encoding/json"
	"fmt"
	"log"
	"net/http"
	"path"
	"strconv"
	"strings"

	"github.com/sourcegraph/sourcegraph/cmd/frontend/external/auth"
	"github.com/sourcegraph/sourcegraph/enterprise/cmd/frontend/internal/licensing"
	"github.com/sourcegraph/sourcegraph/pkg/conf"
	"github.com/sourcegraph/sourcegraph/pkg/env"
	"github.com/sourcegraph/sourcegraph/schema"
	log15 "gopkg.in/inconshreveable/log15.v2"
)

var mockGetProviderValue *provider

// getProvider looks up the registered saml auth provider with the given ID.
func getProvider(pcID string) *provider {
	if mockGetProviderValue != nil {
		return mockGetProviderValue
	}

	p, _ := auth.GetProviderByConfigID(auth.ProviderConfigID{Type: providerType, ID: pcID}).(*provider)
	if p != nil {
		return p
	}

	// Special case: if there is only a single SAML auth provider, return it regardless of the pcID.
	for _, ap := range auth.Providers() {
		if ap.Config().Saml != nil {
			if p != nil {
				return nil // multiple SAML providers, can't use this special case
			}
			p = ap.(*provider)
		}
	}

	return p
}

func handleGetProvider(ctx context.Context, w http.ResponseWriter, pcID string) (p *provider, handled bool) {
	handled = true // safer default

	// License check.
	if !licensing.IsFeatureEnabledLenient(licensing.FeatureExternalAuthProvider) {
		licensing.WriteSubscriptionErrorResponseForFeature(w, "SAML user authentication (SSO)")
		return nil, true
	}

	p = getProvider(pcID)
	if p == nil {
		log15.Error("No SAML auth provider found with ID.", "id", pcID)
		http.Error(w, "Misconfigured SAML auth provider.", http.StatusInternalServerError)
		return nil, true
	}
	if err := p.Refresh(ctx); err != nil {
		log15.Error("Error refreshing SAML auth provider.", "id", p.ConfigID(), "error", err)
		http.Error(w, "Unexpected error refreshing SAML authentication provider.", http.StatusInternalServerError)
		return nil, true
	}
	return p, false
}

func init() {
	conf.ContributeValidator(validateConfig)
}

<<<<<<< HEAD
func validateConfig(c conf.UnifiedConfiguration) (problems []string) {
	var loggedNeedsAppURL bool
	for _, p := range c.Core.AuthProviders {
		if p.Saml != nil && c.Core.AppURL == "" && !loggedNeedsAppURL {
			problems = append(problems, `saml auth provider requires appURL to be set to the external URL of your site (example: https://sourcegraph.example.com)`)
			loggedNeedsAppURL = true
=======
func validateConfig(c schema.SiteConfiguration) (problems []string) {
	var loggedNeedsExternalURL bool
	for _, p := range c.AuthProviders {
		if p.Saml != nil && c.ExternalURL == "" && !loggedNeedsExternalURL {
			problems = append(problems, `saml auth provider requires externalURL to be set to the external URL of your site (example: https://sourcegraph.example.com)`)
			loggedNeedsExternalURL = true
>>>>>>> bbe26f26
		}
	}

	seen := map[schema.SAMLAuthProvider]int{}
	for i, p := range c.Core.AuthProviders {
		if p.Saml != nil {
			if j, ok := seen[*p.Saml]; ok {
				problems = append(problems, fmt.Sprintf("SAML auth provider at index %d is duplicate of index %d, ignoring", i, j))
			} else {
				seen[*p.Saml] = i
			}
		}
	}

	return problems
}

func withConfigDefaults(pc *schema.SAMLAuthProvider) *schema.SAMLAuthProvider {
	if pc.ServiceProviderIssuer == "" {
<<<<<<< HEAD
		appURL := conf.Get().Core.AppURL
		if appURL == "" {
=======
		externalURL := conf.Get().ExternalURL
		if externalURL == "" {
>>>>>>> bbe26f26
			// An empty issuer will be detected as an error later.
			return pc
		}

		// Derive default issuer from externalURL.
		tmp := *pc
<<<<<<< HEAD
		tmp.ServiceProviderIssuer = strings.TrimSuffix(conf.Get().Core.AppURL, "/") + path.Join(authPrefix, "metadata")
=======
		tmp.ServiceProviderIssuer = strings.TrimSuffix(conf.Get().ExternalURL, "/") + path.Join(authPrefix, "metadata")
>>>>>>> bbe26f26
		return &tmp
	}
	return pc
}

func getNameIDFormat(pc *schema.SAMLAuthProvider) string {
	// Persistent is best because users will reuse their user_external_accounts row instead of (as
	// with transient) creating a new one each time they authenticate.
	const defaultNameIDFormat = "urn:oasis:names:tc:SAML:2.0:nameid-format:persistent"
	if pc.NameIDFormat != "" {
		return pc.NameIDFormat
	}
	return defaultNameIDFormat
}

// providerConfigID produces a semi-stable identifier for a saml auth provider config object. It is
// used to distinguish between multiple auth providers of the same type when in multi-step auth
// flows. Its value is never persisted, and it must be deterministic.
//
// If there is only a single saml auth provider, it returns the empty string because that satisfies
// the requirements above.
func providerConfigID(pc *schema.SAMLAuthProvider, multiple bool) string {
	if pc.ConfigID != "" {
		return pc.ConfigID
	}
	if !multiple {
		return ""
	}
	data, err := json.Marshal(pc)
	if err != nil {
		panic(err)
	}
	b := sha256.Sum256(data)
	return base64.RawURLEncoding.EncodeToString(b[:16])
}

var traceLogEnabled, _ = strconv.ParseBool(env.Get("INSECURE_SAML_LOG_TRACES", "false", "Log all SAML requests and responses. Only use during testing because the log messages will contain sensitive data."))

func traceLog(description, body string) {
	if traceLogEnabled {
		const n = 40
		log.Printf("%s SAML trace: %s\n%s\n%s", strings.Repeat("=", n), description, body, strings.Repeat("=", n+len(description)+1))
	}
}<|MERGE_RESOLUTION|>--- conflicted
+++ resolved
@@ -73,21 +73,12 @@
 	conf.ContributeValidator(validateConfig)
 }
 
-<<<<<<< HEAD
 func validateConfig(c conf.UnifiedConfiguration) (problems []string) {
-	var loggedNeedsAppURL bool
+	var loggedNeedsExternalURL bool
 	for _, p := range c.Core.AuthProviders {
-		if p.Saml != nil && c.Core.AppURL == "" && !loggedNeedsAppURL {
-			problems = append(problems, `saml auth provider requires appURL to be set to the external URL of your site (example: https://sourcegraph.example.com)`)
-			loggedNeedsAppURL = true
-=======
-func validateConfig(c schema.SiteConfiguration) (problems []string) {
-	var loggedNeedsExternalURL bool
-	for _, p := range c.AuthProviders {
-		if p.Saml != nil && c.ExternalURL == "" && !loggedNeedsExternalURL {
+		if p.Saml != nil && c.Core.ExternalURL == "" && !loggedNeedsExternalURL {
 			problems = append(problems, `saml auth provider requires externalURL to be set to the external URL of your site (example: https://sourcegraph.example.com)`)
 			loggedNeedsExternalURL = true
->>>>>>> bbe26f26
 		}
 	}
 
@@ -107,24 +98,15 @@
 
 func withConfigDefaults(pc *schema.SAMLAuthProvider) *schema.SAMLAuthProvider {
 	if pc.ServiceProviderIssuer == "" {
-<<<<<<< HEAD
-		appURL := conf.Get().Core.AppURL
-		if appURL == "" {
-=======
-		externalURL := conf.Get().ExternalURL
+		externalURL := conf.Get().Core.ExternalURL
 		if externalURL == "" {
->>>>>>> bbe26f26
 			// An empty issuer will be detected as an error later.
 			return pc
 		}
 
 		// Derive default issuer from externalURL.
 		tmp := *pc
-<<<<<<< HEAD
-		tmp.ServiceProviderIssuer = strings.TrimSuffix(conf.Get().Core.AppURL, "/") + path.Join(authPrefix, "metadata")
-=======
-		tmp.ServiceProviderIssuer = strings.TrimSuffix(conf.Get().ExternalURL, "/") + path.Join(authPrefix, "metadata")
->>>>>>> bbe26f26
+		tmp.ServiceProviderIssuer = strings.TrimSuffix(conf.Get().Core.ExternalURL, "/") + path.Join(authPrefix, "metadata")
 		return &tmp
 	}
 	return pc
