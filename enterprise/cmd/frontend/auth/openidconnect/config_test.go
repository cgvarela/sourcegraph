package openidconnect

import (
	"testing"

	"github.com/sourcegraph/sourcegraph/pkg/conf"
	"github.com/sourcegraph/sourcegraph/schema"
)

func TestValidateCustom(t *testing.T) {
	tests := map[string]struct {
		input        conf.UnifiedConfiguration
		wantProblems []string
	}{
		"duplicates": {
<<<<<<< HEAD
			input: conf.UnifiedConfiguration{Core: schema.CoreSiteConfiguration{
				AppURL: "x",
=======
			input: schema.SiteConfiguration{
				ExternalURL: "x",
>>>>>>> bbe26f26
				AuthProviders: []schema.AuthProviders{
					{Openidconnect: &schema.OpenIDConnectAuthProvider{Type: "openidconnect", Issuer: "x"}},
					{Openidconnect: &schema.OpenIDConnectAuthProvider{Type: "openidconnect", Issuer: "x"}},
				},
			}},
			wantProblems: []string{"OpenID Connect auth provider at index 1 is duplicate of index 0"},
		},
	}
	for name, test := range tests {
		t.Run(name, func(t *testing.T) {
			conf.TestValidator(t, test.input, validateConfig, test.wantProblems)
		})
	}
}

func TestProviderConfigID(t *testing.T) {
	p := schema.OpenIDConnectAuthProvider{Issuer: "x"}
	id1 := providerConfigID(&p)
	id2 := providerConfigID(&p)
	if id1 != id2 {
		t.Errorf("id1 (%q) != id2 (%q)", id1, id2)
	}
}<|MERGE_RESOLUTION|>--- conflicted
+++ resolved
@@ -13,13 +13,8 @@
 		wantProblems []string
 	}{
 		"duplicates": {
-<<<<<<< HEAD
 			input: conf.UnifiedConfiguration{Core: schema.CoreSiteConfiguration{
-				AppURL: "x",
-=======
-			input: schema.SiteConfiguration{
 				ExternalURL: "x",
->>>>>>> bbe26f26
 				AuthProviders: []schema.AuthProviders{
 					{Openidconnect: &schema.OpenIDConnectAuthProvider{Type: "openidconnect", Issuer: "x"}},
 					{Openidconnect: &schema.OpenIDConnectAuthProvider{Type: "openidconnect", Issuer: "x"}},
