--- conflicted
+++ resolved
@@ -58,21 +58,12 @@
 	conf.ContributeValidator(validateConfig)
 }
 
-<<<<<<< HEAD
 func validateConfig(c conf.UnifiedConfiguration) (problems []string) {
-	var loggedNeedsAppURL bool
+	var loggedNeedsExternalURL bool
 	for _, p := range c.Core.AuthProviders {
-		if p.Openidconnect != nil && c.Core.AppURL == "" && !loggedNeedsAppURL {
-			problems = append(problems, `openidconnect auth provider requires appURL to be set to the external URL of your site (example: https://sourcegraph.example.com)`)
-			loggedNeedsAppURL = true
-=======
-func validateConfig(c schema.SiteConfiguration) (problems []string) {
-	var loggedNeedsExternalURL bool
-	for _, p := range c.AuthProviders {
-		if p.Openidconnect != nil && c.ExternalURL == "" && !loggedNeedsExternalURL {
+		if p.Openidconnect != nil && c.Core.ExternalURL == "" && !loggedNeedsExternalURL {
 			problems = append(problems, `openidconnect auth provider requires externalURL to be set to the external URL of your site (example: https://sourcegraph.example.com)`)
 			loggedNeedsExternalURL = true
->>>>>>> bbe26f26
 		}
 	}
 
