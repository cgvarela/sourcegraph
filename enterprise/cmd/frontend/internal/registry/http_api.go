--- conflicted
+++ resolved
@@ -63,11 +63,7 @@
 		return nil, err
 	}
 
-<<<<<<< HEAD
-	baseURL := strings.TrimSuffix(conf.Get().Core.AppURL, "/")
-=======
-	baseURL := strings.TrimSuffix(conf.Get().ExternalURL, "/")
->>>>>>> bbe26f26
+	baseURL := strings.TrimSuffix(conf.Get().Core.ExternalURL, "/")
 	return &registry.Extension{
 		UUID:        v.UUID,
 		ExtensionID: v.NonCanonicalExtensionID,
